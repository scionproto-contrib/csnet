// Copyright 2024 ETH Zurich
//
// Licensed under the Apache License, Version 2.0 (the "License");
// you may not use this file except in compliance with the License.
// You may obtain a copy of the License at
//
//   http://www.apache.org/licenses/LICENSE-2.0
//
// Unless required by applicable law or agreed to in writing, software
// distributed under the License is distributed on an "AS IS" BASIS,
// WITHOUT WARRANTIES OR CONDITIONS OF ANY KIND, either express or implied.
// See the License for the specific language governing permissions and
// limitations under the License.

#include <arpa/inet.h>
#include <assert.h>
#include <errno.h>
#include <inttypes.h>
#include <stdbool.h>
#include <stdio.h>
#include <stdlib.h>
#include <string.h>
#include <sys/socket.h>
#include <time.h>
#include <unistd.h>

#include "common/isd_as.h"
#include "common/path_collection.h"
#include "control_plane/fetch.h"
#include "control_plane/network.h"
#include "control_plane/policy.h"
#include "control_plane/topology.h"
#include "data_plane/packet.h"
#include "data_plane/path.h"
#include "data_plane/scmp.h"
#include "data_plane/socket.h"
#include "data_plane/udp.h"
#include "data_plane/underlay.h"

#ifndef MSG_CONFIRM
#define MSG_CONFIRM 0
#endif

#ifndef MSG_MORE
#define MSG_MORE 0
#endif

#define IMPLEMENTED_SEND_FLAGS (MSG_CONFIRM | MSG_DONTWAIT | MSG_MORE)
#define IMPLEMENTED_RECV_FLAGS (MSG_DONTWAIT | MSG_PEEK)
#define PATH_EXPIRATION_THRESHOLD_IN_SECONDS 60

static bool sockaddr_eq(enum scion_proto protocol, struct sockaddr *this_addr, struct sockaddr *that_addr)
{
	bool ignore_port = protocol == SCION_PROTO_SCMP;

	if (this_addr->sa_family != that_addr->sa_family) {
		return false;
	}

	if (this_addr->sa_family == AF_INET) {
		struct sockaddr_in *this_addr_in = (struct sockaddr_in *)this_addr;
		struct sockaddr_in *that_addr_in = (struct sockaddr_in *)that_addr;

		return (ignore_port || this_addr_in->sin_port == that_addr_in->sin_port)
			   && (memcmp(&this_addr_in->sin_addr, &that_addr_in->sin_addr, sizeof(this_addr_in->sin_addr)) == 0);
	}

	if (this_addr->sa_family == AF_INET6) {
		struct sockaddr_in6 *this_addr_in6 = (struct sockaddr_in6 *)this_addr;
		struct sockaddr_in6 *that_addr_in6 = (struct sockaddr_in6 *)that_addr;

		return (ignore_port || this_addr_in6->sin6_port == that_addr_in6->sin6_port)
			   && (memcmp(&this_addr_in6->sin6_addr, &that_addr_in6->sin6_addr, sizeof(this_addr_in6->sin6_addr)) == 0);
	}

	return false;
}

static bool sockaddr_is_any(struct sockaddr *addr)
{
	if (addr->sa_family == AF_INET) {
		struct sockaddr_in *sockaddr_in = (struct sockaddr_in *)addr;
		return sockaddr_in->sin_addr.s_addr == INADDR_ANY;
	}

	if (addr->sa_family == AF_INET6) {
		struct sockaddr_in6 *sockaddr_in6 = (struct sockaddr_in6 *)addr;
		return IN6_IS_ADDR_UNSPECIFIED(&sockaddr_in6->sin6_addr);
	}

	return false;
}

static void sockaddr_copy_port(
	struct sockaddr *dst_addr, socklen_t *dst_addr_len, const struct sockaddr *src_addr, socklen_t src_addr_len)
{
	assert(*dst_addr_len >= src_addr_len);

	*dst_addr_len = src_addr_len;

	if (src_addr->sa_family == AF_INET) {
		struct sockaddr_in *src_addr_in = (struct sockaddr_in *)src_addr;
		struct sockaddr_in *dst_addr_in = (struct sockaddr_in *)dst_addr;
		dst_addr_in->sin_port = src_addr_in->sin_port;
	} else if (src_addr->sa_family == AF_INET6) {
		struct sockaddr_in6 *src_addr_in6 = (struct sockaddr_in6 *)src_addr;
		struct sockaddr_in6 *dst_addr_in6 = (struct sockaddr_in6 *)dst_addr;
		dst_addr_in6->sin6_port = src_addr_in6->sin6_port;
	}
}

static void sockaddr_copy_address(
	struct sockaddr *dst_addr, socklen_t *dst_addr_len, const struct sockaddr *src_addr, socklen_t src_addr_len)
{
	assert(*dst_addr_len >= src_addr_len);

	*dst_addr_len = src_addr_len;

	if (src_addr->sa_family == AF_INET) {
		struct sockaddr_in *src_addr_in = (struct sockaddr_in *)src_addr;
		struct sockaddr_in *dst_addr_in = (struct sockaddr_in *)dst_addr;
		dst_addr_in->sin_family = AF_INET;
		dst_addr_in->sin_addr = src_addr_in->sin_addr;
	} else if (src_addr->sa_family == AF_INET6) {
		struct sockaddr_in6 *src_addr_in = (struct sockaddr_in6 *)src_addr;
		struct sockaddr_in6 *dst_addr_in = (struct sockaddr_in6 *)dst_addr;
		dst_addr_in->sin6_family = AF_INET6;
		dst_addr_in->sin6_addr = src_addr_in->sin6_addr;
	}
}

static void socket_free(struct scion_socket *scion_sock)
{
	if (scion_sock == NULL) {
		return;
	}
	scion_sock->socket_fd = -1;
	scion_path_collection_free(scion_sock->paths);
	free(scion_sock);
}

static void set_source_address(struct scion_socket *socket, struct sockaddr *addr, socklen_t addr_len, bool with_port)
{
	if (with_port) {
		socket->src_addr_len = sizeof(socket->src_addr);
		sockaddr_copy_port((struct sockaddr *)&socket->src_addr, &socket->src_addr_len, addr, addr_len);
	}

	// Only set the address if it is not the wildcard address
	if (!sockaddr_is_any(addr)) {
		socket->src_addr_len = sizeof(socket->src_addr);
		sockaddr_copy_address((struct sockaddr *)&socket->src_addr, &socket->src_addr_len, addr, addr_len);

		socket->is_src_addr_set = true;
	}
}

static int get_source_address(struct scion_socket *socket, struct sockaddr *addr, socklen_t *addr_len)
{
	if (!socket->is_src_addr_set) {
		return SCION_ERR_SRC_ADDR_UNKNOWN;
	}

	sockaddr_copy_address(addr, addr_len, (struct sockaddr *)&socket->src_addr, socket->src_addr_len);
	sockaddr_copy_port(addr, addr_len, (struct sockaddr *)&socket->src_addr, socket->src_addr_len);
	return 0;
}

static bool is_source_address_set(struct scion_socket *socket)
{
	return socket->is_src_addr_set;
}

static int bind_if_unbound(struct scion_socket *scion_sock)
{
	assert(scion_sock);
	int ret;

	if (scion_sock->is_bound) {
		return 0;
	}

	if (scion_sock->network == NULL) {
		return SCION_ERR_NETWORK_UNKNOWN;
	}

	struct sockaddr_storage addr;
	socklen_t addr_len;

	if (scion_sock->local_addr_family == SCION_AF_INET) {
		struct sockaddr_in *addr_in = (struct sockaddr_in *)&addr;
		addr_in->sin_family = AF_INET;
		addr_in->sin_addr.s_addr = htonl(INADDR_ANY);
		addr_in->sin_port = htons(0);
		addr_len = sizeof(struct sockaddr_in);
	} else {
		struct sockaddr_in6 *addr_in6 = (struct sockaddr_in6 *)&addr;
		addr_in6->sin6_family = AF_INET6;
		addr_in6->sin6_addr = in6addr_any;
		addr_in6->sin6_port = htons(0);
		addr_len = sizeof(struct sockaddr_in6);
	}

	ret = scion_bind(scion_sock, (struct sockaddr *)&addr, addr_len);
	if (ret != 0) {
		return ret;
	}

	return 0;
}

static int fetch_paths(struct scion_socket *scion_sock, scion_ia dst_ia, struct scion_path_collection **paths)
{
	assert(scion_sock);
	assert(scion_sock->network);
	assert(paths);
	int ret;

	ret = scion_fetch_paths(scion_sock->network, dst_ia, scion_sock->debug ? SCION_FETCH_OPT_DEBUG : 0, paths);
	if (ret != 0) {
		return ret;
	}

	return ret;
}

int scion_socket(struct scion_socket **scion_sock, enum scion_addr_family addr_family, enum scion_proto protocol,
	struct scion_network *network)
{
	assert(scion_sock);
	int ret;

	struct scion_socket *scion_sock_storage = calloc(1, sizeof(struct scion_socket));

	if (scion_sock_storage == NULL) {
		return SCION_ERR_MEM_ALLOC_FAIL;
	}

	scion_sock_storage->network = network;

	if (network && network->topology->local_addr_family != addr_family) {
		ret = SCION_ERR_NETWORK_ADDR_FAMILY_MISMATCH;
		goto cleanup_socket_storage;
	}

<<<<<<< HEAD
	if (addr_family != SCION_AF_IPV4 && addr_family != SCION_AF_IPV6) {
		ret = SCION_ERR_ADDR_FAMILY_UNKNOWN;
=======
	if (addr_family != SCION_AF_INET && addr_family != SCION_AF_INET6) {
		ret = SCION_ADDR_FAMILY_UNKNOWN;
>>>>>>> 53f69e3b
		goto cleanup_socket_storage;
	}
	scion_sock_storage->local_addr_family = addr_family;

	if (protocol != SCION_PROTO_UDP && protocol != SCION_PROTO_SCMP) {
		ret = SCION_ERR_PROTO_UNKNOWN;
		goto cleanup_socket_storage;
	}
	scion_sock_storage->protocol = protocol;

	scion_sock_storage->socket_fd = socket((int)addr_family, SOCK_DGRAM, 0);

	if (scion_sock_storage->socket_fd == -1) {
		(void)fprintf(stderr, "ERROR: encountered an unexpected error when creating the socket (%s, code %d)\n",
			strerror(errno), errno);
		ret = SCION_ERR_GENERIC;
		goto cleanup_socket_storage;
	}

	scion_sock_storage->paths = NULL;
	scion_sock_storage->policy = scion_policy_least_hops;

	scion_sock_storage->src_addr_len = sizeof(scion_sock_storage->src_addr);

	if (network != NULL) {
		struct scion_underlay probe_underlay;

		// get arbitrary border router
		ret = scion_topology_next_underlay_hop(network->topology, SCION_INTERFACE_ANY, &probe_underlay);
		if (ret != 0) {
			goto cleanup_socket_storage;
		}

		struct sockaddr_storage src_addr;
		socklen_t src_addr_len = sizeof(src_addr);
		// determine the source address by connecting to the border router
		ret = scion_underlay_probe(&probe_underlay, (struct sockaddr *)&src_addr, &src_addr_len);
		if (ret != 0) {
			goto cleanup_socket_storage;
		}

		set_source_address(scion_sock_storage, (struct sockaddr *)&src_addr, src_addr_len, /* with_port */ false);
	}

	*scion_sock = scion_sock_storage;

	return 0;

cleanup_socket_storage:
	free(scion_sock_storage);

	return ret;
}

static int refresh_connected_paths(struct scion_socket *scion_sock)
{
	scion_path_collection_free(scion_sock->paths);

	int ret = fetch_paths(scion_sock, scion_sock->dst_ia, &scion_sock->paths);
	if (ret != 0) {
		return ret;
	}

	scion_sock->policy.fn(scion_sock->paths, scion_sock->policy.ctx);

	if (scion_path_collection_size(scion_sock->paths) == 0) {
		return SCION_ERR_NO_PATHS;
	}

	if (scion_path_collection_first(scion_sock->paths)->path_type == SCION_PATH_TYPE_EMPTY
		&& scion_sock->dst_addr.ss_family != scion_sock->local_addr_family) {
		return SCION_ERR_ADDR_FAMILY_MISMATCH;
	}

	return 0;
}

int scion_connect(struct scion_socket *scion_sock, const struct sockaddr *addr, socklen_t addrlen, scion_ia ia)
{
	assert(scion_sock);
	assert(addr);
	int ret;

	if (scion_sock->network == NULL) {
		return SCION_ERR_NETWORK_UNKNOWN;
	}

	ret = bind_if_unbound(scion_sock);
	if (ret != 0) {
		return ret;
	}

	(void)memcpy(&scion_sock->dst_addr, addr, addrlen);
	scion_sock->dst_addr_len = addrlen;
	scion_sock->dst_ia = ia;

	ret = refresh_connected_paths(scion_sock);
	if (ret != 0) {
		return ret;
	}

	scion_sock->is_connected = true;

	return 0;
}

static ssize_t scion_sendto_path(struct scion_socket *scion_sock, const void *buf, size_t size, int flags,
	const struct sockaddr *dst_addr, socklen_t dst_addr_len, struct scion_path *path)
{
	assert(scion_sock->protocol == SCION_PROTO_UDP || scion_sock->protocol == SCION_PROTO_SCMP);
	assert(path);
	ssize_t ret;

	if (path->metadata != NULL && path->metadata->expiry <= time(NULL) + PATH_EXPIRATION_THRESHOLD_IN_SECONDS) {
		return SCION_ERR_PATH_EXPIRED;
	}

	// Create SCION Packet
	struct scion_packet packet = { 0 };
	packet.version = 0;
	packet.traffic_class = 0;
	packet.flow_id = 1;
	packet.next_hdr = (uint8_t)scion_sock->protocol;
	packet.dst_ia = path->dst;
	packet.src_ia = path->src;
	packet.path = path;
	packet.path_type = (uint8_t)path->path_type;

	// Destination
	if (dst_addr->sa_family == AF_INET) {
		// IPv4
		packet.dst_addr_type = SCION_ADDR_TYPE_T4IP;
		packet.raw_dst_addr_length = 4;
		packet.raw_dst_addr = (uint8_t *)malloc(packet.raw_dst_addr_length);
		struct sockaddr_in *dst_sockaddr = (struct sockaddr_in *)dst_addr;
		(void)memcpy(packet.raw_dst_addr, &(dst_sockaddr->sin_addr.s_addr), packet.raw_dst_addr_length);
	} else if (dst_addr->sa_family == AF_INET6) {
		// IPv6
		packet.dst_addr_type = SCION_ADDR_TYPE_T16IP;
		packet.raw_dst_addr_length = 16;
		packet.raw_dst_addr = (uint8_t *)malloc(packet.raw_dst_addr_length);
		struct sockaddr_in6 *dst_sockaddr = (struct sockaddr_in6 *)dst_addr;
		(void)memcpy(packet.raw_dst_addr, dst_sockaddr->sin6_addr.s6_addr, packet.raw_dst_addr_length);
	} else {
		// Unsupported destination address type
		ret = SCION_ERR_ADDR_FAMILY_UNKNOWN;
		goto cleanup_packet;
	}

	// Source
	struct sockaddr_storage src_addr;
	socklen_t src_addr_len = sizeof(src_addr);

	ret = get_source_address(scion_sock, (struct sockaddr *)&src_addr, &src_addr_len);
	if (ret != 0) {
		goto cleanup_packet;
	}

	if (scion_sock->src_addr.ss_family == AF_INET) {
		// IPv4
		packet.src_addr_type = SCION_ADDR_TYPE_T4IP;
		packet.raw_src_addr_length = 4;
		packet.raw_src_addr = (uint8_t *)malloc(packet.raw_src_addr_length);
		struct sockaddr_in *src_sockaddr = (struct sockaddr_in *)&scion_sock->src_addr;
		(void)memcpy(packet.raw_src_addr, &(src_sockaddr->sin_addr.s_addr), packet.raw_src_addr_length);
	} else if (scion_sock->src_addr.ss_family == AF_INET6) {
		// IPv6
		packet.src_addr_type = SCION_ADDR_TYPE_T16IP;
		packet.raw_src_addr_length = 16;
		packet.raw_src_addr = (uint8_t *)malloc(packet.raw_src_addr_length);
		struct sockaddr_in6 *src_sockaddr = (struct sockaddr_in6 *)&scion_sock->src_addr;
		(void)memcpy(packet.raw_src_addr, src_sockaddr->sin6_addr.s6_addr, packet.raw_src_addr_length);
	} else {
		// Unsupported source address type
		ret = SCION_ERR_ADDR_FAMILY_UNKNOWN;
		goto cleanup_packet;
	}

	// Create payload, depending on the protocol.
	if (scion_sock->protocol == SCION_PROTO_UDP) {
		// Create UDP packet
		struct scion_udp udp_packet = { 0 };
		if (size > UINT16_MAX) {
			ret = SCION_ERR_MSG_TOO_LARGE;
			goto cleanup_packet;
		}
		udp_packet.data_length = (uint16_t)size;

		if (size > 0) {
			udp_packet.data = (uint8_t *)malloc(size);
			(void)memcpy(udp_packet.data, buf, size);
		} else {
			udp_packet.data = NULL;
		}

		// Set Ports
		if (dst_addr->sa_family == AF_INET) {
			// IPv4
			udp_packet.dst_port = ntohs(((struct sockaddr_in *)dst_addr)->sin_port);
		} else if (dst_addr->sa_family == AF_INET6) {
			// IPv6
			udp_packet.dst_port = ntohs(((struct sockaddr_in6 *)dst_addr)->sin6_port);
		}
		if (scion_sock->src_addr.ss_family == AF_INET) {
			// IPv4
			udp_packet.src_port = ntohs(((struct sockaddr_in *)&scion_sock->src_addr)->sin_port);
		} else if (scion_sock->src_addr.ss_family == AF_INET6) {
			// IPv6
			udp_packet.src_port = ntohs(((struct sockaddr_in6 *)&scion_sock->src_addr)->sin6_port);
		}

		// Serialize UDP packet into payload buffer of SCION packet
		packet.payload_len = scion_udp_len(&udp_packet);
		packet.payload = (uint8_t *)malloc(packet.payload_len);
		ret = scion_udp_serialize(&udp_packet, packet.payload, &packet.payload_len);
		if (ret != 0) {
			scion_udp_free_internal(&udp_packet);
			goto cleanup_packet;
		}

		scion_udp_free_internal(&udp_packet);

	} else if (scion_sock->protocol == SCION_PROTO_SCMP) {
		if (size > UINT16_MAX) {
			ret = SCION_ERR_MSG_TOO_LARGE;
			goto cleanup_packet;
		}
		packet.payload_len = (uint16_t)size;

		if (size > 0) {
			packet.payload = (uint8_t *)malloc(packet.payload_len);
			(void)memcpy(packet.payload, buf, size);
		} else {
			packet.payload = NULL;
		}
	}

	size_t packet_length = scion_packet_len(&packet);
	uint8_t *packet_buf = malloc(packet_length);
	if (packet_buf == NULL) {
		ret = SCION_ERR_MEM_ALLOC_FAIL;
		goto cleanup_packet;
	}

	ret = scion_packet_serialize(&packet, packet_buf, &packet_length);
	if (ret != 0) {
		goto cleanup_packet_buf;
	}

	const struct sockaddr *next_hop_addr;
	socklen_t next_hop_addr_length;
	if (path->path_type == SCION_PATH_TYPE_SCION) {
		next_hop_addr = (const struct sockaddr *)&path->underlay_next_hop.addr;
		next_hop_addr_length = path->underlay_next_hop.addrlen;
	} else if (path->path_type == SCION_PATH_TYPE_EMPTY) {
		next_hop_addr = dst_addr;
		next_hop_addr_length = dst_addr_len;
	} else {
		ret = SCION_ERR_PATH_TYPE_INVALID;
		goto cleanup_packet_buf;
	}

	if (next_hop_addr->sa_family != scion_sock->local_addr_family) {
		ret = SCION_ERR_ADDR_FAMILY_MISMATCH;
		goto cleanup_packet_buf;
	}

	do {
		ret = sendto(scion_sock->socket_fd, packet_buf, packet_length, flags, next_hop_addr, next_hop_addr_length);
	} while (ret == -1 && errno == EINTR);

	if (ret < 0) {
		if (errno == EAGAIN || errno == EWOULDBLOCK) {
			ret = SCION_ERR_WOULD_BLOCK;
		} else if (errno == EACCES) {
			ret = SCION_ERR_ADDR_INVALID;
		} else if (errno == EOPNOTSUPP) {
			ret = SCION_ERR_FLAG_NOT_SUPPORTED;
		} else if (errno == ENOMEM) {
			ret = SCION_ERR_MEM_ALLOC_FAIL;
		} else if (errno == ENOBUFS) {
			ret = SCION_ERR_OUTPUT_QUEUE_FULL;
		} else {
			(void)fprintf(stderr, "ERROR: encountered an unexpected error when sending packets (%s, code %d)\n",
				strerror(errno), errno);
			ret = SCION_ERR_SEND_FAIL;
		}

		goto cleanup_packet_buf;
	}

	if (ret > 0) {
		if (scion_sock->debug) {
			(void)printf("Sending packet over the following path:\n");
			scion_path_print(path);
			(void)printf("\n");
		}

		if ((size_t)ret != packet_length) {
			// Packet partially transmitted
			ret = SCION_ERR_SEND_FAIL;
		} else {
			ret = (ssize_t)size;
		}
	}

cleanup_packet_buf:
	free(packet_buf);

cleanup_packet:
	packet.path = NULL; // To avoid free'ing socket->path
	scion_packet_free_internal(&packet);

	return ret;
}

static ssize_t scion_sendto_connected_path(struct scion_socket *scion_sock, const void *buf, size_t size, int flags,
	const struct sockaddr *dst_addr, socklen_t dst_addr_len)
{
	struct scion_path *path = scion_path_collection_first(scion_sock->paths);
	if (path == NULL) {
		return SCION_ERR_NO_PATHS;
	}

	ssize_t ret = scion_sendto_path(scion_sock, buf, size, flags, dst_addr, dst_addr_len, path);

	if (ret == SCION_ERR_PATH_EXPIRED) {
		ret = refresh_connected_paths(scion_sock);
		if (ret != 0) {
			return ret;
		}

		path = scion_path_collection_first(scion_sock->paths);
		if (path == NULL) {
			return SCION_ERR_NO_PATHS;
		}

		ret = scion_sendto_path(scion_sock, buf, size, flags, dst_addr, dst_addr_len, path);
	}

	return ret;
}

// TODO: Check Ipv4 Encapsulated in IPv6
ssize_t scion_send(struct scion_socket *scion_sock, const void *buf, size_t size, int flags)
{
	if (scion_sock->network == NULL) {
		return SCION_ERR_NETWORK_UNKNOWN;
	}

	return scion_sendto(scion_sock, buf, size, flags, NULL, 0, 0, NULL);
}

// TODO: Check Ipv4 Encapsulated in IPv6
ssize_t scion_sendto(struct scion_socket *scion_sock, const void *buf, size_t size, int flags,
	const struct sockaddr *dst_addr, socklen_t addrlen, scion_ia dst_ia, struct scion_path *path)
{
	assert(scion_sock);
	assert(size == 0 || buf);
	ssize_t ret;

	if (path == NULL && scion_sock->network == NULL) {
		return SCION_ERR_NETWORK_UNKNOWN;
	}

	if ((flags & IMPLEMENTED_SEND_FLAGS) != flags) {
		return SCION_ERR_FLAG_NOT_IMPLEMENTED;
	}

	ret = bind_if_unbound(scion_sock);
	if (ret != 0) {
		return ret;
	}

	if (dst_addr == NULL) {
		if (!scion_sock->is_connected) {
			return SCION_ERR_NOT_CONNECTED;
		}

		dst_addr = (struct sockaddr *)&scion_sock->dst_addr;
		addrlen = scion_sock->dst_addr_len;
		dst_ia = scion_sock->dst_ia;
	}

	if (path != NULL && path->dst != dst_ia) {
		return SCION_ERR_DST_MISMATCH;
	}

	// Handle path, there are 3 different cases:
	// 1. No path was provided but destination IA matches the connected IA
	//    --> Use connected path
	// 2. No path was provided and destination IA does not match the connected IA
	//    --> Fetch a temporary path, need to take care of freeing.
	// 3. A path was provided as an argument
	//    --> Use the provided path
	bool cleanup_path = false;
	if (path == NULL) {
		if (scion_sock->is_connected && scion_sock->dst_ia == dst_ia) {
			return scion_sendto_connected_path(scion_sock, buf, size, flags, dst_addr, addrlen);
		}

		struct scion_path_collection *paths;

		ret = fetch_paths(scion_sock, dst_ia, &paths);
		if (ret != 0) {
			return ret;
		}

		path = scion_path_collection_pop(paths);
		if (path == NULL) {
			return SCION_ERR_NO_PATHS;
		}

		scion_path_collection_free(paths);
		cleanup_path = true;
	}

	ret = scion_sendto_path(scion_sock, buf, size, flags, dst_addr, addrlen, path);

	if (cleanup_path) {
		scion_path_free(path);
	}

	return ret;
}

ssize_t scion_recv(struct scion_socket *scion_sock, void *buf, size_t size, int flags)
{
	return scion_recvfrom(scion_sock, buf, size, flags, NULL, NULL, NULL, NULL);
}

ssize_t scion_recvfrom(struct scion_socket *scion_sock, void *buf, size_t size, int flags, struct sockaddr *src_addr,
	socklen_t *addrlen, scion_ia *src_ia, struct scion_path **path)
{
	ssize_t ret;
	uint16_t recv_len = 0;

	assert(scion_sock);
	assert(buf);

	if ((flags & IMPLEMENTED_RECV_FLAGS) != flags) {
		return SCION_ERR_FLAG_NOT_IMPLEMENTED;
	}

	bool received_anticipated_packet = false;
	while (!received_anticipated_packet) {
		uint8_t packet_buf[size + SCION_MAX_HDR_LEN];
		struct sockaddr_storage sender_addr;
		socklen_t sender_addr_len;

		struct sockaddr_storage underlay_addr;
		socklen_t underlay_addr_len = sizeof(underlay_addr);

		do {
			ret = recvfrom(scion_sock->socket_fd, packet_buf, sizeof(packet_buf), flags,
				(struct sockaddr *)&underlay_addr, &underlay_addr_len);
		} while (ret == -1 && errno == EINTR);

		if (ret < 0) {
			if (errno == EAGAIN || errno == EWOULDBLOCK) {
				ret = SCION_ERR_WOULD_BLOCK;
			} else {
				(void)fprintf(stderr, "ERROR: encountered an unexpected error when receiving packets (%s, code %d)\n",
					strerror(errno), errno);
				ret = SCION_ERR_RECV_FAIL;
			}

			return ret;
		}

		struct scion_packet packet = { 0 };
		ret = scion_packet_deserialize((uint8_t *)&packet_buf, (size_t)ret, &packet);
		if (ret != 0) {
			// Ignore packet
			continue;
		}
		packet.path->underlay_next_hop = (struct scion_underlay){
			.addr = underlay_addr, .addrlen = underlay_addr_len, .addr_family = scion_sock->local_addr_family
		};

		uint16_t src_port;

		// Deserialize packet
		if (packet.next_hdr == 17) {
			struct scion_udp udp = { 0 };
			ret = scion_udp_deserialize(packet.payload, packet.payload_len, &udp);
			if (ret != 0) {
				// Ignore packet
				ret = 0;
				goto cleanup_packet;
			}

			src_port = udp.src_port;
			recv_len = udp.data_length > size ? (uint16_t)size : udp.data_length;
			(void)memcpy(buf, udp.data, recv_len);

			scion_udp_free_internal(&udp);
		} else if (packet.next_hdr == 202) {
			// SCMP message
			src_port = 0; // No port on SCMP
			recv_len = packet.payload_len > size ? (uint16_t)size : packet.payload_len;
			(void)memcpy(buf, packet.payload, recv_len);
		} else {
			// Ignore packet
			goto cleanup_packet;
		}

		// Determine sender address
		if (packet.raw_src_addr_length == 4) {
			sender_addr_len = sizeof(struct sockaddr_in);

			struct sockaddr_in *sender_addr_in = (struct sockaddr_in *)&sender_addr;
			sender_addr_in->sin_family = AF_INET;
			(void)memcpy(&sender_addr_in->sin_addr.s_addr, packet.raw_src_addr, packet.raw_src_addr_length);
			sender_addr_in->sin_port = htons(src_port);
		} else if (packet.raw_src_addr_length == 16) {
			sender_addr_len = sizeof(struct sockaddr_in6);

			struct sockaddr_in6 *src_addr_in6 = (struct sockaddr_in6 *)&sender_addr;
			src_addr_in6->sin6_family = AF_INET6;
			(void)memcpy(&src_addr_in6->sin6_addr.s6_addr, packet.raw_src_addr, packet.raw_src_addr_length);
			src_addr_in6->sin6_port = htons(src_port);
		} else {
			// Ignore packet
			goto cleanup_packet;
		}

		// SCMP error received
		if (packet.next_hdr == SCION_PROTO_SCMP && scion_scmp_is_error(buf, recv_len)) {
			// Trigger SCMP error callback
			if (scion_sock->scmp_error_cb != NULL) {
				scion_sock->scmp_error_cb(buf, recv_len, scion_sock->scmp_error_ctx);
			}

			// Ignore packet
			goto cleanup_packet;
		}

		// Packet has unexpected protocol
		if (packet.next_hdr != scion_sock->protocol) {
			// Ignore packet
			goto cleanup_packet;
		}

		// Socket is connected, but packet does not come from connected destination
		if (scion_sock->is_connected
			&& !sockaddr_eq(
				scion_sock->protocol, (struct sockaddr *)&scion_sock->dst_addr, (struct sockaddr *)&sender_addr)) {
			// Ignore packet
			goto cleanup_packet;
		}

		// All criteria are met, so we can return the packet
		received_anticipated_packet = true;

		// Set source address of socket to destination address of packet if not known yet
		if (!is_source_address_set(scion_sock)) {
			if (packet.dst_addr_type == SCION_ADDR_TYPE_T4IP) {
				struct sockaddr_in sockaddr_in;
				sockaddr_in.sin_family = AF_INET;
				(void)memcpy(&sockaddr_in.sin_addr.s_addr, packet.raw_dst_addr, packet.raw_dst_addr_length);

				set_source_address(
					scion_sock, (struct sockaddr *)&sockaddr_in, sizeof(sockaddr_in), /* with_port*/ false);
			} else if (packet.dst_addr_type == SCION_ADDR_TYPE_T16IP) {
				struct sockaddr_in6 sockaddr_in6;
				sockaddr_in6.sin6_family = AF_INET6;
				(void)memcpy(&sockaddr_in6.sin6_addr.s6_addr, packet.raw_dst_addr, packet.raw_dst_addr_length);

				set_source_address(
					scion_sock, (struct sockaddr *)&sockaddr_in6, sizeof(sockaddr_in6), /* with_port*/ false);
			}
		}

		if (src_addr != NULL) {
			assert(addrlen);

			if (*addrlen < sender_addr_len) {
				ret = SCION_ERR_ADDR_BUF_TOO_SMALL;
				goto cleanup_packet;
			}

			*addrlen = sender_addr_len;
			(void)memcpy(src_addr, &sender_addr, sender_addr_len);
		}

		if (src_ia != NULL) {
			*src_ia = packet.src_ia;
		}

		if (path != NULL) {
			*path = packet.path;
			packet.path = NULL; // prevent path from being freed by scion_packet_free_internal
		}

cleanup_packet:
		scion_packet_free_internal(&packet);

		// Return on error
		if (ret < 0) {
			return ret;
		}
	}

	return (ssize_t)recv_len;
}

int scion_getsockopt(struct scion_socket *scion_sock, int level, int optname, void *optval, socklen_t *optlen)
{
	assert(scion_sock);
	assert(optval);
	assert(optlen);
	int ret = 0;

	if (level == SOL_SOCKET && optname == SCION_SO_DEBUG) {
		if (*optlen < sizeof(bool)) {
			return SCION_ERR_BUF_TOO_SMALL;
		}

		*(bool *)optval = scion_sock->debug;
	} else {
		ret = getsockopt(scion_sock->socket_fd, level, optname, optval, optlen);
		if (ret == -1) {
			if (errno == EFAULT) {
				ret = SCION_ERR_BUF_TOO_SMALL;
			} else if (errno == EINVAL || errno == ENOPROTOOPT) {
				ret = SCION_ERR_SOCK_OPT_INVALID;
			} else {
				(void)fprintf(stderr,
					"ERROR: encountered an unexpected error when getting socket option (%s, code %d)\n",
					strerror(errno), errno);
				ret = SCION_ERR_GENERIC;
			}
		}
	}

	return ret;
}

int scion_setsockopt(struct scion_socket *scion_sock, int level, int optname, const void *optval, socklen_t optlen)
{
	assert(scion_sock);
	assert(optval);
	int ret = 0;

	if (level == SOL_SOCKET && optname == SCION_SO_DEBUG) {
		scion_sock->debug = *(bool *)optval;
	} else {
		ret = setsockopt(scion_sock->socket_fd, level, optname, optval, optlen);
		if (ret == -1) {
			if (errno == EFAULT) {
				ret = SCION_ERR_BUF_TOO_SMALL;
			} else if (errno == EINVAL || errno == ENOPROTOOPT) {
				ret = SCION_ERR_SOCK_OPT_INVALID;
			} else {
				(void)fprintf(stderr,
					"ERROR: encountered an unexpected error when setting socket option (%s, code %d)\n",
					strerror(errno), errno);
				ret = SCION_ERR_GENERIC;
			}
		}
	}

	return ret;
}

int scion_bind(struct scion_socket *scion_sock, const struct sockaddr *addr, socklen_t addrlen)
{
	assert(scion_sock);
	assert(addr);
	int ret;

	if (scion_sock->is_bound) {
		return SCION_ERR_ALREADY_BOUND;
	}

<<<<<<< HEAD
	if (!(addr->sa_family == SCION_AF_IPV4 || addr->sa_family == SCION_AF_IPV6)) {
		return SCION_ERR_ADDR_FAMILY_UNKNOWN;
=======
	if (!(addr->sa_family == SCION_AF_INET || addr->sa_family == SCION_AF_INET6)) {
		return SCION_ADDR_FAMILY_UNKNOWN;
>>>>>>> 53f69e3b
	}

	if (addr->sa_family != scion_sock->local_addr_family) {
		return SCION_ERR_ADDR_FAMILY_MISMATCH;
	}

	ret = bind(scion_sock->socket_fd, addr, addrlen);
	if (ret != 0) {
		if (errno == EADDRINUSE) {
			return SCION_ERR_ADDR_IN_USE;
		}

		if (errno == EADDRNOTAVAIL) {
			return SCION_ERR_ADDR_NOT_AVAILABLE;
		}

		(void)fprintf(stderr, "ERROR: encountered an unexpected error when binding (code: %d)\n", errno);
		return SCION_ERR_GENERIC;
	}

	struct sockaddr_storage src_addr;
	socklen_t src_addr_len = sizeof(src_addr);

	ret = getsockname(scion_sock->socket_fd, (struct sockaddr *)&src_addr, &src_addr_len);
	if (ret != 0) {
		(void)fprintf(stderr, "ERROR: encountered an unexpected error after binding (code: %d)\n", errno);
		return SCION_ERR_GENERIC;
	}

	set_source_address(scion_sock, (struct sockaddr *)&src_addr, src_addr_len, /* with_port */ true);

	scion_sock->is_bound = true;

	return 0;
}

int scion_close(struct scion_socket *scion_sock)
{
	assert(scion_sock);

	// We can ignore errors here because the file descriptor is closed for sure
	(void)close(scion_sock->socket_fd);
	scion_sock->socket_fd = -1;

	socket_free(scion_sock);

	return 0;
}

int scion_getsockname(struct scion_socket *scion_sock, struct sockaddr *addr, socklen_t *addrlen, scion_ia *ia)
{
	assert(scion_sock);

	if (!scion_sock->is_bound) {
		return SCION_ERR_NOT_BOUND;
	}

	if (addr != NULL) {
		assert(addrlen);

		struct sockaddr_storage src_addr;
		socklen_t src_addr_len = sizeof(src_addr);

		int ret = get_source_address(scion_sock, (struct sockaddr *)&src_addr, &src_addr_len);
		if (ret != 0) {
			return ret;
		}

		if (*addrlen < src_addr_len) {
			return SCION_ERR_ADDR_BUF_TOO_SMALL;
		}

		(void)memcpy(addr, &src_addr, src_addr_len);
		*addrlen = src_addr_len;
	}

	if (ia != NULL) {
		if (scion_sock->network == NULL) {
			return SCION_ERR_NETWORK_UNKNOWN;
		}

		*ia = scion_sock->network->topology->ia;
	}

	return 0;
}

int scion_getsockfd(struct scion_socket *scion_sock, int *fd)
{
	assert(scion_sock);
	assert(fd);

	*fd = scion_sock->socket_fd;

	return 0;
}

int scion_setsockerrcb(struct scion_socket *scion_sock, scion_socket_scmp_error_cb cb, void *ctx)
{
	assert(scion_sock);

	scion_sock->scmp_error_cb = cb;
	scion_sock->scmp_error_ctx = ctx;

	return 0;
}

int scion_setsockpolicy(struct scion_socket *scion_sock, struct scion_policy policy)
{
	assert(scion_socket);
	int ret = 0;

	scion_sock->policy = policy;

	if (scion_sock->is_connected) {
		ret = refresh_connected_paths(scion_sock);
	}

	return ret;
};

void scion_print_addr(const struct sockaddr *addr, scion_ia ia)
{
	if (addr == NULL) {
		return;
	}

	scion_ia_print(ia);
	(void)printf(",");

	if (addr->sa_family == AF_INET) {
		struct sockaddr_in *raw_addr = (struct sockaddr_in *)addr;
		char *ip_str = inet_ntoa(raw_addr->sin_addr);
		(void)printf("%s:%d", ip_str, ntohs(raw_addr->sin_port));
	} else if (addr->sa_family == AF_INET6) {
		struct sockaddr_in6 *raw_addr = (struct sockaddr_in6 *)addr;
		char ip_str[INET6_ADDRSTRLEN];
		(void)inet_ntop(AF_INET6, &raw_addr->sin6_addr, ip_str, INET6_ADDRSTRLEN);
		(void)printf("%s:%d", ip_str, ntohs(raw_addr->sin6_port));
	} else {
		(void)printf("UNKNOWN ADDR TYPE");
	}
}<|MERGE_RESOLUTION|>--- conflicted
+++ resolved
@@ -243,13 +243,8 @@
 		goto cleanup_socket_storage;
 	}
 
-<<<<<<< HEAD
-	if (addr_family != SCION_AF_IPV4 && addr_family != SCION_AF_IPV6) {
+	if (addr_family != SCION_AF_INET && addr_family != SCION_AF_INET6) {
 		ret = SCION_ERR_ADDR_FAMILY_UNKNOWN;
-=======
-	if (addr_family != SCION_AF_INET && addr_family != SCION_AF_INET6) {
-		ret = SCION_ADDR_FAMILY_UNKNOWN;
->>>>>>> 53f69e3b
 		goto cleanup_socket_storage;
 	}
 	scion_sock_storage->local_addr_family = addr_family;
@@ -926,13 +921,8 @@
 		return SCION_ERR_ALREADY_BOUND;
 	}
 
-<<<<<<< HEAD
-	if (!(addr->sa_family == SCION_AF_IPV4 || addr->sa_family == SCION_AF_IPV6)) {
+	if (!(addr->sa_family == SCION_AF_INET || addr->sa_family == SCION_AF_INET6)) {
 		return SCION_ERR_ADDR_FAMILY_UNKNOWN;
-=======
-	if (!(addr->sa_family == SCION_AF_INET || addr->sa_family == SCION_AF_INET6)) {
-		return SCION_ADDR_FAMILY_UNKNOWN;
->>>>>>> 53f69e3b
 	}
 
 	if (addr->sa_family != scion_sock->local_addr_family) {
